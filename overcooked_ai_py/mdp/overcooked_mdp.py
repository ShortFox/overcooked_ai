import itertools, copy
import numpy as np
from functools import reduce
from collections import defaultdict
from overcooked_ai_py.utils import pos_distance, load_from_json
from overcooked_ai_py.data.layouts import read_layout_dict
from overcooked_ai_py.mdp.actions import Action, Direction


class ObjectState(object):
    """
    State of an object in OvercookedGridworld.
    """

    SOUP_TYPES = ['onion', 'tomato']

    def __init__(self, name, position, state=None):
        """
        name (str): The name of the object
        position (int, int): Tuple for the current location of the object.
        state (tuple or None):  
            Extra information about the object. Is None for all objects 
            except soups, for which `state` is a tuple:
            (soup_type, num_items, cook_time)
            where cook_time is how long the soup has been cooking for.
        """
        self.name = name
        self.position = tuple(position)
        if name == 'soup':
            assert len(state) == 3
        self.state = None if state is None else tuple(state)

    def is_valid(self):
        if self.name in ['onion', 'tomato', 'dish']:
            return self.state is None
        elif self.name == 'soup':
            soup_type, num_items, cook_time = self.state
            valid_soup_type = soup_type in self.SOUP_TYPES
            valid_item_num = (1 <= num_items <= 3)
            valid_cook_time = (0 <= cook_time)
            return valid_soup_type and valid_item_num and valid_cook_time
        # Unrecognized object
        return False

    def deepcopy(self):
        return ObjectState(self.name, self.position, self.state)

    def __eq__(self, other):
        return isinstance(other, ObjectState) and \
            self.name == other.name and \
            self.position == other.position and \
            self.state == other.state

    def __hash__(self):
        return hash((self.name, self.position, self.state))

    def __repr__(self):
        if self.state is None:
            return '{}@{}'.format(self.name, self.position)
        return '{}@{} with state {}'.format(
            self.name, self.position, str(self.state))

    def to_dict(self):
        return {
            "name": self.name,
            "position": self.position,
            "state": self.state
        }

    @staticmethod
    def from_dict(obj_dict):
        obj_dict = copy.deepcopy(obj_dict)
        return ObjectState(**obj_dict)


class PlayerState(object):
    """
    State of a player in OvercookedGridworld.

    position: (x, y) tuple representing the player's location.
    orientation: Direction.NORTH/SOUTH/EAST/WEST representing orientation.
    held_object: ObjectState representing the object held by the player, or
                 None if there is no such object.
    """
    def __init__(self, position, orientation, held_object=None):
        self.position = tuple(position)
        self.orientation = tuple(orientation)
        self.held_object = held_object

        assert self.orientation in Direction.ALL_DIRECTIONS
        if self.held_object is not None:
            assert isinstance(self.held_object, ObjectState)
            assert self.held_object.position == self.position

    @property
    def pos_and_or(self):
        return (self.position, self.orientation)

    def has_object(self):
        return self.held_object is not None

    def get_object(self):
        assert self.has_object()
        return self.held_object

    def set_object(self, obj):
        assert not self.has_object()
        obj.position = self.position
        self.held_object = obj
 
    def remove_object(self):
        assert self.has_object()
        obj = self.held_object
        self.held_object = None
        return obj
    
    def update_pos_and_or(self, new_position, new_orientation):
        self.position = new_position
        self.orientation = new_orientation
        if self.has_object():
            self.get_object().position = new_position

    def deepcopy(self):
        new_obj = None if self.held_object is None else self.held_object.deepcopy()
        return PlayerState(self.position, self.orientation, new_obj)

    def __eq__(self, other):
        return isinstance(other, PlayerState) and \
            self.position == other.position and \
            self.orientation == other.orientation and \
            self.held_object == other.held_object

    def __hash__(self):
        return hash((self.position, self.orientation, self.held_object))

    def __repr__(self):
        return '{} facing {} holding {}'.format(
            self.position, self.orientation, str(self.held_object))
    
    def to_dict(self):
        return {
            "position": self.position,
            "orientation": self.orientation,
            "held_object": self.held_object.to_dict() if self.held_object is not None else None
        }

    @staticmethod
    def from_dict(player_dict):
        player_dict = copy.deepcopy(player_dict)
        held_obj = player_dict["held_object"]
        if held_obj is not None:
            player_dict["held_object"] = ObjectState.from_dict(held_obj)
        return PlayerState(**player_dict)


class OvercookedState(object):
    """A state in OvercookedGridworld."""
    def __init__(self, players, objects, order_list):
        """
        players: List of PlayerStates (order corresponds to player indices).
        objects: Dictionary mapping positions (x, y) to ObjectStates. 
                 NOTE: Does NOT include objects held by players (they are in 
                 the PlayerState objects).
        order_list: Current orders to be delivered

        NOTE: Does not contain time left, which is handled from the environment side.
        """
        for pos, obj in objects.items():
            assert obj.position == pos
        self.players = tuple(players)
        self.objects = objects
        if order_list is not None:
            assert all([o in OvercookedGridworld.ORDER_TYPES for o in order_list])
        self.order_list = order_list

    @property
    def player_positions(self):
        return tuple([player.position for player in self.players])

    @property
    def player_orientations(self):
        return tuple([player.orientation for player in self.players])

    @property
    def players_pos_and_or(self):
        """Returns a ((pos1, or1), (pos2, or2)) tuple"""
        return tuple(zip(*[self.player_positions, self.player_orientations]))

    @property
    def unowned_objects_by_type(self):
        """
        Returns dictionary of (obj_name: ObjState)
        for all objects in the environment, NOT including
        ones held by players.
        """
        objects_by_type = defaultdict(list)
        for pos, obj in self.objects.items():
            objects_by_type[obj.name].append(obj)
        return objects_by_type

    @property
    def player_objects_by_type(self):
        """
        Returns dictionary of (obj_name: ObjState)
        for all objects held by players.
        """
        player_objects = defaultdict(list)
        for player in self.players:
            if player.has_object():
                player_obj = player.get_object()
                player_objects[player_obj.name].append(player_obj)
        return player_objects

    @property
    def all_objects_by_type(self):
        """
        Returns dictionary of (obj_name: ObjState)
        for all objects in the environment, including
        ones held by players.
        """
        all_objs_by_type = self.unowned_objects_by_type.copy()
<<<<<<< HEAD
        # all_objs_by_type.update(self.player_objects_by_type)
        # NOTE: This might change things?? Make sure this works
=======
>>>>>>> 1178134b
        for obj_type, player_objs in self.player_objects_by_type.items():
            all_objs_by_type[obj_type].extend(player_objs)
        return all_objs_by_type

    @property
    def all_objects_list(self):
        all_objects_lists = list(self.all_objects_by_type.values()) + [[], []]
        return reduce(lambda x, y: x + y, all_objects_lists)

    @property
    def curr_order(self):
        return "any" if self.order_list is None else self.order_list[0]

    @property
    def next_order(self):
        return "any" if self.order_list is None else self.order_list[1]

    @property
    def num_orders_remaining(self):
        return np.Inf if self.order_list is None else len(self.order_list)

    def has_object(self, pos):
        return pos in self.objects

    def get_object(self, pos):
        assert self.has_object(pos)
        return self.objects[pos]

    def add_object(self, obj, pos=None):
        if pos is None:
            pos = obj.position

        assert not self.has_object(pos)
        obj.position = pos
        self.objects[pos] = obj

    def remove_object(self, pos):
        assert self.has_object(pos)
        obj = self.objects[pos]
        del self.objects[pos]
        return obj

    @staticmethod
    def from_players_pos_and_or(players_pos_and_or, order_list):
        """
        Make a dummy OvercookedState with no objects based on the passed in player
        positions and orientations and order list
        """
        return OvercookedState(
            [PlayerState(*player_pos_and_or) for player_pos_and_or in players_pos_and_or], 
            objects={}, order_list=order_list)

    @staticmethod
    def from_player_positions(player_positions, order_list):
        """
        Make a dummy OvercookedState with no objects and with players facing
        North based on the passed in player positions and order list
        """
        dummy_pos_and_or = [(pos, Direction.NORTH) for pos in player_positions]
        return OvercookedState.from_players_pos_and_or(dummy_pos_and_or, order_list)

    def deepcopy(self):
        return OvercookedState(
            [player.deepcopy() for player in self.players],
            {pos:obj.deepcopy() for pos, obj in self.objects.items()}, 
            None if self.order_list is None else list(self.order_list))

    def __eq__(self, other):
        order_list_equal = type(self.order_list) == type(other.order_list) and \
            ((self.order_list is None and other.order_list is None) or \
            (type(self.order_list) is list and np.array_equal(self.order_list, other.order_list)))

        return isinstance(other, OvercookedState) and \
            self.players == other.players and \
            set(self.objects.items()) == set(other.objects.items()) and \
            order_list_equal

    def __hash__(self):
        order_list_hash = tuple(self.order_list) if self.order_list is not None else None
        return hash(
            (self.players, tuple(self.objects.values()), order_list_hash)
        )

    def __str__(self):
        return 'Players: {}, Objects: {}, Order list: {}'.format( 
            str(self.players), str(list(self.objects.values())), str(self.order_list))

    def to_dict(self):
        return {
            "players": [p.to_dict() for p in self.players],
            "objects": [obj.to_dict() for obj in self.objects.values()],
            "order_list": self.order_list
        }

    @staticmethod
    def from_dict(state_dict):
        state_dict = copy.deepcopy(state_dict)
        state_dict["players"] = [PlayerState.from_dict(p) for p in state_dict["players"]]
        object_list = [ObjectState.from_dict(o) for o in state_dict["objects"]]
        state_dict["objects"] = { ob.position : ob for ob in object_list }
        return OvercookedState(**state_dict)
    
    @staticmethod
    def from_json(filename):
        return load_from_json(filename)


NO_REW_SHAPING_PARAMS = {
    "PLACEMENT_IN_POT_REW": 0,
    "DISH_PICKUP_REWARD": 0,
    "SOUP_PICKUP_REWARD": 0,
    "DISH_DISP_DISTANCE_REW": 0,
    "POT_DISTANCE_REW": 0,
    "SOUP_DISTANCE_REW": 0,
}

BASE_REW_SHAPING_PARAMS = {
    "PLACEMENT_IN_POT_REW": 3,
    "DISH_PICKUP_REWARD": 3,
    "SOUP_PICKUP_REWARD": 5,
    "DISH_DISP_DISTANCE_REW": 0,
    "POT_DISTANCE_REW": 0,
    "SOUP_DISTANCE_REW": 0
}

class OvercookedGridworld(object):
    """An MDP grid world based off of the Overcooked game."""
    ORDER_TYPES = ObjectState.SOUP_TYPES + ['any']

    def __init__(self, terrain, start_player_positions, start_order_list=None, cook_time=20, num_items_for_soup=3, delivery_reward=20, rew_shaping_params=None, layout_name="unnamed_layout"):
        """
        terrain: a matrix of strings that encode the MDP layout
        layout_name: string identifier of the layout
        start_player_positions: tuple of positions for both players' starting positions
        start_order_list: either a tuple of orders or None if there is not specific list
        cook_time: amount of timesteps required for a soup to cook
        delivery_reward: amount of reward given per delivery
        rew_shaping_params: reward given for completion of specific subgoals
        """
        self.height = len(terrain)
        self.width = len(terrain[0])
        self.shape = (self.width, self.height)
        self.terrain_mtx = terrain
        self.terrain_pos_dict = self._get_terrain_type_pos_dict()
        self.start_player_positions = start_player_positions
        self.num_players = len(start_player_positions)
        self.start_order_list = start_order_list
        self.soup_cooking_time = cook_time
        self.num_items_for_soup = num_items_for_soup
        self.delivery_reward = delivery_reward
        self.reward_shaping_params = NO_REW_SHAPING_PARAMS if rew_shaping_params is None else rew_shaping_params
        self.layout_name = layout_name

    def __eq__(self, other):
        return np.array_equal(self.terrain_mtx, other.terrain_mtx) and \
                self.start_player_positions == other.start_player_positions and \
                self.start_order_list == other.start_order_list and \
                self.soup_cooking_time == other.soup_cooking_time and \
                self.num_items_for_soup == other.num_items_for_soup and \
                self.delivery_reward == other.delivery_reward and \
                self.reward_shaping_params == other.reward_shaping_params and \
                self.layout_name == other.layout_name
    
    def copy(self):
        return OvercookedGridworld(
            terrain=self.terrain_mtx.copy(),
            start_player_positions=self.start_player_positions,
            start_order_list=None if self.start_order_list is None else list(self.start_order_list),
            cook_time=self.soup_cooking_time,
            num_items_for_soup=self.num_items_for_soup,
            delivery_reward=self.delivery_reward,
            rew_shaping_params=copy.deepcopy(self.reward_shaping_params),
            layout_name=self.layout_name
        )

    @property
    def mdp_params(self):
        return {
            "layout_name": self.layout_name,
            "terrain": self.terrain_mtx,
            "start_player_positions": self.start_player_positions,
            "start_order_list": self.start_order_list,
            "cook_time": self.soup_cooking_time,
            "num_items_for_soup": self.num_items_for_soup,
            "delivery_reward": self.delivery_reward,
            "rew_shaping_params": copy.deepcopy(self.reward_shaping_params)
        }

    @staticmethod
    def from_layout_name(layout_name, **params_to_overwrite):
        """
        Generates a OvercookedGridworld instance from a layout file.

        One can overwrite the default mdp configuration using partial_mdp_config.
        """
        params_to_overwrite = params_to_overwrite.copy()
        base_layout_params = read_layout_dict(layout_name)

        grid = base_layout_params['grid']
        del base_layout_params['grid']
        base_layout_params['layout_name'] = layout_name

        # Clean grid
        grid = [layout_row.strip() for layout_row in grid.split("\n")]
        return OvercookedGridworld.from_grid(grid, base_layout_params, params_to_overwrite)

    @staticmethod
    def from_grid(layout_grid, base_layout_params={}, params_to_overwrite={}, debug=False):
        """
        Returns instance of OvercookedGridworld with terrain and starting 
        positions derived from layout_grid.
        One can override default configuration parameters of the mdp in
        partial_mdp_config.
        """
        mdp_config = base_layout_params.copy()

        layout_grid = [[c for c in row] for row in layout_grid]
        OvercookedGridworld._assert_valid_grid(layout_grid)

        player_positions = [None] * 9
        for y, row in enumerate(layout_grid):
            for x, c in enumerate(row):
                if c in ['1', '2', '3', '4', '5', '6', '7', '8', '9']:
                    layout_grid[y][x] = ' '

                    # -1 is to account for fact that player indexing starts from 1 rather than 0
                    assert player_positions[int(c) - 1] is None, 'Duplicate player in grid'
                    player_positions[int(c) - 1] = (x, y)

        num_players = len([x for x in player_positions if x is not None])
        player_positions = player_positions[:num_players]

        # After removing player positions from grid we have a terrain mtx
        mdp_config["terrain"] = layout_grid
        mdp_config["start_player_positions"] = player_positions

        for k, v in params_to_overwrite.items():
            curr_val = mdp_config[k]
            if debug:
                print("Overwriting mdp layout standard config value {}:{} -> {}".format(k, curr_val, v))
            mdp_config[k] = v

        return OvercookedGridworld(**mdp_config)

    def get_actions(self, state):
        """
        Returns the list of lists of valid actions for 'state'.

        The ith element of the list is the list of valid actions that player i
        can take.
        """
        self._check_valid_state(state)
        return [self._get_player_actions(state, i) for i in range(len(state.players))]

    def _get_player_actions(self, state, player_num):
        """All actions are allowed to all players in all states."""
        return Action.ALL_ACTIONS

    def _check_action(self, state, joint_action):
        for p_action, p_legal_actions in zip(joint_action, self.get_actions(state)):
            if p_action not in p_legal_actions:
                raise ValueError('Invalid action')

    def get_standard_start_state(self):
        start_state = OvercookedState.from_player_positions(
            self.start_player_positions, order_list=self.start_order_list
        )
        return start_state

    def get_random_start_state_fn(self, random_start_pos=False, rnd_obj_prob_thresh=0.0):
        def start_state_fn():
            if random_start_pos:
                valid_positions = self.get_valid_joint_player_positions()
                start_pos = valid_positions[np.random.choice(len(valid_positions))]
            else:
                start_pos = self.start_player_positions

            start_state = OvercookedState.from_player_positions(start_pos, order_list=self.start_order_list)

            if rnd_obj_prob_thresh == 0:
                return start_state

            # Arbitrary hard-coding for randomization of objects
            # For each pot, add a random amount of onions with prob rnd_obj_prob_thresh
            pots = self.get_pot_states(start_state)["empty"]
            for pot_loc in pots:
                p = np.random.rand()
                if p < rnd_obj_prob_thresh:
                    n = int(np.random.randint(low=1, high=4))
                    start_state.objects[pot_loc] = ObjectState("soup", pot_loc, ('onion', n, 0))

            # For each player, add a random object with prob rnd_obj_prob_thresh
            for player in start_state.players:
                p = np.random.rand()
                if p < rnd_obj_prob_thresh:
                    # Different objects have different probabilities
                    obj = np.random.choice(["dish", "onion", "soup"], p=[0.2, 0.6, 0.2])
                    if obj == "soup":
                        player.set_object(
                            ObjectState(obj, player.position, ('onion', self.num_items_for_soup, self.soup_cooking_time))
                        )
                    else:
                        player.set_object(ObjectState(obj, player.position))
            return start_state
        return start_state_fn

    def is_terminal(self, state):
        # There is a finite horizon, handled by the environment.
        if state.order_list is None:
            return False
        return len(state.order_list) == 0

    def get_valid_player_positions(self):
        return self.terrain_pos_dict[' ']

    def get_valid_joint_player_positions(self):
        """Returns all valid tuples of the form (p0_pos, p1_pos, p2_pos, ...)"""
        valid_positions = self.get_valid_player_positions() 
        all_joint_positions = list(itertools.product(valid_positions, repeat=self.num_players))
        valid_joint_positions = [j_pos for j_pos in all_joint_positions if not self.is_joint_position_collision(j_pos)]
        return valid_joint_positions

    def get_valid_player_positions_and_orientations(self):
        valid_states = []
        for pos in self.get_valid_player_positions():
            valid_states.extend([(pos, d) for d in Direction.ALL_DIRECTIONS])
        return valid_states

    def get_valid_joint_player_positions_and_orientations(self):
        """All joint player position and orientation pairs that are not
        overlapping and on empty terrain."""
        valid_player_states = self.get_valid_player_positions_and_orientations()

        valid_joint_player_states = []
        for players_pos_and_orientations in itertools.product(valid_player_states, repeat=self.num_players):
            joint_position = [plyer_pos_and_or[0] for plyer_pos_and_or in players_pos_and_orientations]
            if not self.is_joint_position_collision(joint_position):
                valid_joint_player_states.append(players_pos_and_orientations)

        return valid_joint_player_states

    def get_adjacent_features(self, player):
        adj_feats = []
        pos = player.position
        for d in Direction.ALL_DIRECTIONS:
            adj_pos = Action.move_in_direction(pos, d)
            adj_feats.append((adj_pos, self.get_terrain_type_at_pos(adj_pos)))
        return adj_feats

    def get_terrain_type_at_pos(self, pos):
        x, y = pos
        return self.terrain_mtx[y][x]

    def get_dish_dispenser_locations(self):
        return list(self.terrain_pos_dict['D'])

    def get_onion_dispenser_locations(self):
        return list(self.terrain_pos_dict['O'])

    def get_tomato_dispenser_locations(self):
        return list(self.terrain_pos_dict['T'])

    def get_serving_locations(self):
        return list(self.terrain_pos_dict['S'])

    def get_pot_locations(self):
        return list(self.terrain_pos_dict['P'])

    def get_counter_locations(self):
        return list(self.terrain_pos_dict['X'])

    def get_pot_states(self, state):
        """Returns dict with structure:
        {
         empty: [ObjStates]
         onion: {
            'x_items': [soup objects with x items],
            'cooking': [ready soup objs]
            'ready': [ready soup objs],
            'partially_full': [all non-empty and non-full soups]
            }
         tomato: same dict structure as above
        }
        """
        pots_states_dict = {}
        pots_states_dict['empty'] = []
        pots_states_dict['onion'] = defaultdict(list)
        pots_states_dict['tomato'] = defaultdict(list)
        for pot_pos in self.get_pot_locations():
            if not state.has_object(pot_pos):
                pots_states_dict['empty'].append(pot_pos)
            else:
                soup_obj = state.get_object(pot_pos)
                soup_type, num_items, cook_time = soup_obj.state
                if 0 < num_items < self.num_items_for_soup:
                    pots_states_dict[soup_type]['{}_items'.format(num_items)].append(pot_pos)
                elif num_items == self.num_items_for_soup:
                    assert cook_time <= self.soup_cooking_time
                    if cook_time == self.soup_cooking_time:
                        pots_states_dict[soup_type]['ready'].append(pot_pos)
                    else:
                        pots_states_dict[soup_type]['cooking'].append(pot_pos)
                else:
                    raise ValueError("Pot with more than {} items".format(self.num_items_for_soup))

                if 0 < num_items < self.num_items_for_soup:
                    pots_states_dict[soup_type]['partially_full'].append(pot_pos)
                
        return pots_states_dict

    def get_counter_objects_dict(self, state, counter_subset=None):
        """Returns a dictionary of pos:objects on counters by type"""
        counters_considered = self.terrain_pos_dict['X'] if counter_subset is None else counter_subset
        counter_objects_dict = defaultdict(list)
        for obj in state.objects.values():
            if obj.position in counters_considered:
                counter_objects_dict[obj.name].append(obj.position)
        return counter_objects_dict

    def get_empty_counter_locations(self, state):
        counter_locations = self.get_counter_locations()
        return [pos for pos in counter_locations if not state.has_object(pos)]

    def get_state_transition(self, state, joint_action):
        """Gets information about possible transitions for the action.

        Returns the next state, sparse reward and reward shaping.
        Assumes all actions are deterministic.

        NOTE: Sparse reward is given only when soups are delivered, 
        shaped reward is given only for completion of subgoals 
        (not soup deliveries).
        """
        assert not self.is_terminal(state), "Trying to find successor of a terminal state: {}".format(state)
        for action, action_set in zip(joint_action, self.get_actions(state)):
            if action not in action_set:
                raise ValueError("Illegal action %s in state %s" % (action, state))

        new_state = state.deepcopy()

        # Resolve interacts first
        sparse_reward, shaped_reward = self.resolve_interacts(new_state, joint_action)

        assert new_state.player_positions == state.player_positions
        assert new_state.player_orientations == state.player_orientations
        
        # Resolve player movements
        self.resolve_movement(new_state, joint_action)

        # Finally, environment effects
        sparse_reward += self.step_environment_effects(new_state)

        # Additional dense reward logic
        # shaped_reward += self.calculate_distance_based_shaped_reward(state, new_state)

        return new_state, sparse_reward, shaped_reward

    def resolve_interacts(self, new_state, joint_action):
        """
        Resolve any INTERACT actions, if present.

        Currently if two players both interact with a terrain, we resolve player 1's interact 
        first and then player 2's, without doing anything like collision checking.
        """
        pot_states = self.get_pot_states(new_state)
        ready_pots = pot_states["tomato"]["ready"] + pot_states["onion"]["ready"]
        cooking_pots = ready_pots + pot_states["tomato"]["cooking"] + pot_states["onion"]["cooking"]
        nearly_ready_pots = cooking_pots + pot_states["tomato"]["partially_full"] + pot_states["onion"]["partially_full"]

        sparse_reward, shaped_reward = 0, 0
        for player, action in zip(new_state.players, joint_action):

            if action != Action.INTERACT:
                continue

            pos, o = player.position, player.orientation
            i_pos = Action.move_in_direction(pos, o)
            terrain_type = self.get_terrain_type_at_pos(i_pos)

            if terrain_type == 'X':
                if player.has_object() and not new_state.has_object(i_pos):
                    new_state.add_object(player.remove_object(), i_pos)
                elif not player.has_object() and new_state.has_object(i_pos):
                    player.set_object(new_state.remove_object(i_pos))

            elif terrain_type == 'O' and player.held_object is None:
                player.set_object(ObjectState('onion', pos))
            elif terrain_type == 'T' and player.held_object is None:
                player.set_object(ObjectState('tomato', pos))
            elif terrain_type == 'D' and player.held_object is None:
                dishes_already = len(new_state.player_objects_by_type['dish'])
                player.set_object(ObjectState('dish', pos))

                dishes_on_counters = self.get_counter_objects_dict(new_state)["dish"]
                if len(nearly_ready_pots) > dishes_already and len(dishes_on_counters) == 0:
                    shaped_reward += self.reward_shaping_params["DISH_PICKUP_REWARD"]

            elif terrain_type == 'P' and player.has_object():
                if player.get_object().name == 'dish' and new_state.has_object(i_pos):
                    obj = new_state.get_object(i_pos)
                    assert obj.name == 'soup', 'Object in pot was not soup'
                    _, num_items, cook_time = obj.state
                    if num_items == self.num_items_for_soup and cook_time >= self.soup_cooking_time:
                        player.remove_object()  # Turn the dish into the soup
                        player.set_object(new_state.remove_object(i_pos))
                        shaped_reward += self.reward_shaping_params["SOUP_PICKUP_REWARD"]

                elif player.get_object().name in ['onion', 'tomato']:
                    item_type = player.get_object().name

                    if not new_state.has_object(i_pos):
                        # Pot was empty
                        player.remove_object()
                        new_state.add_object(ObjectState('soup', i_pos, (item_type, 1, 0)), i_pos)
                        shaped_reward += self.reward_shaping_params["PLACEMENT_IN_POT_REW"]

                    else:
                        # Pot has already items in it
                        obj = new_state.get_object(i_pos)
                        assert obj.name == 'soup', 'Object in pot was not soup'
                        soup_type, num_items, cook_time = obj.state
                        if num_items < self.num_items_for_soup and soup_type == item_type:
                            player.remove_object()
                            obj.state = (soup_type, num_items + 1, 0)
                            shaped_reward += self.reward_shaping_params["PLACEMENT_IN_POT_REW"]

            elif terrain_type == 'S' and player.has_object():
                obj = player.get_object()
                if obj.name == 'soup':

                    new_state, delivery_rew = self.deliver_soup(new_state, player, obj)
                    sparse_reward += delivery_rew                        

                    # If last soup necessary was delivered, stop resolving interacts
                    if new_state.order_list is not None and len(new_state.order_list) == 0:
                        break

        return sparse_reward, shaped_reward

    def deliver_soup(self, state, player, soup_obj):
        """
        Deliver the soup, and get reward if there is no order list
        or if the type of the delivered soup matches the next order.
        """
        soup_type, num_items, cook_time = soup_obj.state
        assert soup_type in ObjectState.SOUP_TYPES
        assert num_items == self.num_items_for_soup
        assert cook_time >= self.soup_cooking_time, "Cook time {} mdp cook time {}".format(cook_time, self.soup_cooking_time)
        player.remove_object()

        if state.order_list is None:
            return state, self.delivery_reward
    
        # If the delivered soup is the one currently required
        assert not self.is_terminal(state)
        current_order = state.order_list[0]
        if current_order == 'any' or soup_type == current_order:
            state.order_list = state.order_list[1:]
            return state, self.delivery_reward
        
        return state, 0

    def resolve_movement(self, state, joint_action):
        """Resolve player movement and deal with possible collisions"""
        new_positions, new_orientations = self.compute_new_positions_and_orientations(state.players, joint_action)
        for player_state, new_pos, new_o in zip(state.players, new_positions, new_orientations):
            player_state.update_pos_and_or(new_pos, new_o)

    def compute_new_positions_and_orientations(self, old_player_states, joint_action):
        """Compute new positions and orientations ignoring collisions"""
        new_positions, new_orientations = list(zip(*[
            self._move_if_direction(p.position, p.orientation, a) \
            for p, a in zip(old_player_states, joint_action)]))
        old_positions = tuple(p.position for p in old_player_states)
        new_positions = self._handle_collisions(old_positions, new_positions)
        return new_positions, new_orientations

    def is_transition_collision(self, old_positions, new_positions):
        # Checking for any players ending in same square
        if self.is_joint_position_collision(new_positions):
            return True
        # Check if any two players crossed paths
        for idx0, idx1 in itertools.combinations(range(self.num_players), 2):
            p1_old, p2_old = old_positions[idx0], old_positions[idx1]
            p1_new, p2_new = new_positions[idx0], new_positions[idx1]
            if p1_new == p2_old and p1_old == p2_new:
                return True
        return False

    def is_joint_position_collision(self, joint_position):
        return any(pos0 == pos1 for pos0, pos1 in itertools.combinations(joint_position, 2))
            
    def step_environment_effects(self, state):
        reward = 0
        for obj in state.objects.values():
            if obj.name == 'soup':
                x, y = obj.position
                soup_type, num_items, cook_time = obj.state
                # NOTE: cook_time is capped at self.soup_cooking_time
                if self.terrain_mtx[y][x] == 'P' and \
                    num_items == self.num_items_for_soup and \
                    cook_time < self.soup_cooking_time:
                        obj.state = soup_type, num_items, cook_time + 1
        return reward

    def _handle_collisions(self, old_positions, new_positions):
        """If agents collide, they stay at their old locations"""
        if self.is_transition_collision(old_positions, new_positions):
            return old_positions
        return new_positions

    def _get_terrain_type_pos_dict(self):
        pos_dict = defaultdict(list)
        for y, terrain_row in enumerate(self.terrain_mtx):
            for x, terrain_type in enumerate(terrain_row):
                pos_dict[terrain_type].append((x, y))
        return pos_dict

    def _move_if_direction(self, position, orientation, action):
        """Returns position and orientation that would 
        be obtained after executing action"""
        if action not in Action.MOTION_ACTIONS:
            return position, orientation
        new_pos = Action.move_in_direction(position, action)
        new_orientation = orientation if action == Action.STAY else action
        if new_pos not in self.get_valid_player_positions():
            return position, new_orientation
        return new_pos, new_orientation

    def _check_valid_state(self, state):
        """Checks that the state is valid.

        Conditions checked:
        - Players are on free spaces, not terrain
        - Held objects have the same position as the player holding them
        - Non-held objects are on terrain
        - No two players or non-held objects occupy the same position
        - Objects have a valid state (eg. no pot with 4 onions)
        """
        all_objects = list(state.objects.values())
        for player_state in state.players:
            # Check that players are not on terrain
            pos = player_state.position
            assert pos in self.get_valid_player_positions()

            # Check that held objects have the same position
            if player_state.held_object is not None:
                all_objects.append(player_state.held_object)
                assert player_state.held_object.position == player_state.position

        for obj_pos, obj_state in state.objects.items():
            # Check that the hash key position agrees with the position stored
            # in the object state
            assert obj_state.position == obj_pos
            # Check that non-held objects are on terrain
            assert self.get_terrain_type_at_pos(obj_pos) != ' '

        # Check that players and non-held objects don't overlap
        all_pos = [player_state.position for player_state in state.players]
        all_pos += [obj_state.position for obj_state in state.objects.values()]
        assert len(all_pos) == len(set(all_pos)), "Overlapping players or objects"

        # Check that objects have a valid state
        for obj_state in all_objects:
            assert obj_state.is_valid()

    def find_free_counters_valid_for_both_players(self, state, mlp):
        """Finds all empty counter locations that are accessible to both players"""
        one_player, other_player = state.players
        free_counters = self.get_empty_counter_locations(state)
        free_counters_valid_for_both = []
        for free_counter in free_counters:
            goals = mlp.mp.motion_goals_for_pos[free_counter]
            if any([mlp.mp.is_valid_motion_start_goal_pair(one_player.pos_and_or, goal) for goal in goals]) and \
            any([mlp.mp.is_valid_motion_start_goal_pair(other_player.pos_and_or, goal) for goal in goals]):
                free_counters_valid_for_both.append(free_counter)
        return free_counters_valid_for_both

    @staticmethod
    def _assert_valid_grid(grid):
        """Raises an AssertionError if the grid is invalid.

        grid:  A sequence of sequences of spaces, representing a grid of a
        certain height and width. grid[y][x] is the space at row y and column
        x. A space must be either 'X' (representing a counter), ' ' (an empty
        space), 'O' (onion supply), 'P' (pot), 'D' (dish supply), 'S' (serving
        location), '1' (player 1) and '2' (player 2).
        """
        height = len(grid)
        width = len(grid[0])

        # Make sure the grid is not ragged
        assert all(len(row) == width for row in grid), 'Ragged grid'

        # Borders must not be free spaces
        def is_not_free(c):
            return c in 'XOPDST'

        for y in range(height):
            assert is_not_free(grid[y][0]), 'Left border must not be free'
            assert is_not_free(grid[y][-1]), 'Right border must not be free'
        for x in range(width):
            assert is_not_free(grid[0][x]), 'Top border must not be free'
            assert is_not_free(grid[-1][x]), 'Bottom border must not be free'

        all_elements = [element for row in grid for element in row]
        digits = ['1', '2', '3', '4', '5', '6', '7', '8', '9']
        layout_digits = [e for e in all_elements if e in digits]
        num_players = len(layout_digits)
        assert num_players > 0, "No players (digits) in grid"
        layout_digits = list(sorted(map(int, layout_digits)))
        assert layout_digits == list(range(1, num_players + 1)), "Some players were missing"

        assert all(c in 'XOPDST123456789 ' for c in all_elements), 'Invalid character in grid'
        assert all_elements.count('1') == 1, "'1' must be present exactly once"
        assert all_elements.count('D') >= 1, "'D' must be present at least once"
        assert all_elements.count('S') >= 1, "'S' must be present at least once"
        assert all_elements.count('P') >= 1, "'P' must be present at least once"
        assert all_elements.count('O') >= 1 or all_elements.count('T') >= 1, "'O' or 'T' must be present at least once"

    #####################
    # TERMINAL GRAPHICS #
    #####################

    def state_string(self, state):
        """String representation of the current state"""
        players_dict = {player.position: player for player in state.players}

        grid_string = ""
        for y, terrain_row in enumerate(self.terrain_mtx):
            for x, element in enumerate(terrain_row):
                if (x, y) in players_dict.keys():
                    player = players_dict[(x, y)]
                    orientation = player.orientation
                    assert orientation in Direction.ALL_DIRECTIONS

                    grid_string += Action.ACTION_TO_CHAR[orientation]
                    player_object = player.held_object
                    if player_object:
                        grid_string += player_object.name[:1]
                    else:
                        player_idx_lst = [i for i, p in enumerate(state.players) if p.position == player.position]
                        assert len(player_idx_lst) == 1
                        grid_string += str(player_idx_lst[0])
                else:
                    if element == "X" and state.has_object((x, y)):
                        state_obj = state.get_object((x, y))
                        grid_string = grid_string + element + state_obj.name[:1]

                    elif element == "P" and state.has_object((x, y)):
                        soup_obj = state.get_object((x, y))
                        soup_type, num_items, cook_time = soup_obj.state
                        if soup_type == "onion":
                            grid_string += "ø"
                        elif soup_type == "tomato":
                            grid_string += "†"
                        else:
                            raise ValueError()

                        if num_items == self.num_items_for_soup:
                            grid_string += str(cook_time)
                        
                        # NOTE: do not currently have terminal graphics 
                        # support for cooking times greater than 3.
                        elif num_items == 2:
                            grid_string += "="
                        else:
                            grid_string += "-"
                    else:
                        grid_string += element + " "

            grid_string += "\n"
        
        if state.order_list is not None:
            grid_string += "Current orders: {}/{} are any's\n".format(
                len(state.order_list), len([order == "any" for order in state.order_list])
            )
        return grid_string

    ###################
    # STATE ENCODINGS #
    ###################

    def lossless_state_encoding(self, overcooked_state, debug=False):
        """Featurizes a OvercookedState object into a stack of boolean masks that are easily readable by a CNN"""
        assert type(debug) is bool
        base_map_features = ["pot_loc", "counter_loc", "onion_disp_loc", "dish_disp_loc", "serve_loc"]
        variable_map_features = ["onions_in_pot", "onions_cook_time", "onion_soup_loc", "dishes", "onions"]

        all_objects = overcooked_state.all_objects_list

        def make_layer(position, value):
                layer = np.zeros(self.shape)
                layer[position] = value
                return layer

        def process_for_player(primary_agent_idx):
            # Ensure that primary_agent_idx layers are ordered before other_agent_idx layers
            other_agent_idx = 1 - primary_agent_idx
            ordered_player_features = ["player_{}_loc".format(primary_agent_idx), "player_{}_loc".format(other_agent_idx)] + \
                        ["player_{}_orientation_{}".format(i, Direction.DIRECTION_TO_INDEX[d])
                        for i, d in itertools.product([primary_agent_idx, other_agent_idx], Direction.ALL_DIRECTIONS)]

            LAYERS = ordered_player_features + base_map_features + variable_map_features
            state_mask_dict = {k:np.zeros(self.shape) for k in LAYERS}

            # MAP LAYERS
            for loc in self.get_counter_locations():
                state_mask_dict["counter_loc"][loc] = 1

            for loc in self.get_pot_locations():
                state_mask_dict["pot_loc"][loc] = 1

            for loc in self.get_onion_dispenser_locations():
                state_mask_dict["onion_disp_loc"][loc] = 1

            for loc in self.get_dish_dispenser_locations():
                state_mask_dict["dish_disp_loc"][loc] = 1

            for loc in self.get_serving_locations():
                state_mask_dict["serve_loc"][loc] = 1

            # PLAYER LAYERS
            for i, player in enumerate(overcooked_state.players):
                player_orientation_idx = Direction.DIRECTION_TO_INDEX[player.orientation]
                state_mask_dict["player_{}_loc".format(i)] = make_layer(player.position, 1)
                state_mask_dict["player_{}_orientation_{}".format(i, player_orientation_idx)] = make_layer(player.position, 1)

            # OBJECT & STATE LAYERS
            for obj in all_objects:
                if obj.name == "soup":
                    soup_type, num_onions, cook_time = obj.state
                    if soup_type == "onion":
                        if obj.position in self.get_pot_locations():
                            soup_type, num_onions, cook_time = obj.state
                            state_mask_dict["onions_in_pot"] += make_layer(obj.position, num_onions)
                            state_mask_dict["onions_cook_time"] += make_layer(obj.position, cook_time)
                        else:
                            # If player soup is not in a pot, put it in separate mask
                            state_mask_dict["onion_soup_loc"] += make_layer(obj.position, 1)
                    else:
                        raise ValueError("Unrecognized soup")

                elif obj.name == "dish":
                    state_mask_dict["dishes"] += make_layer(obj.position, 1)
                elif obj.name == "onion":
                    state_mask_dict["onions"] += make_layer(obj.position, 1)
                else:
                    raise ValueError("Unrecognized object")

            if debug:
                print(len(LAYERS))
                print(len(state_mask_dict))
                for k, v in state_mask_dict.items():
                    print(k)
                    print(np.transpose(v, (1, 0)))

            # Stack of all the state masks, order decided by order of LAYERS
            state_mask_stack = np.array([state_mask_dict[layer_id] for layer_id in LAYERS])
            state_mask_stack = np.transpose(state_mask_stack, (1, 2, 0))
            assert state_mask_stack.shape[:2] == self.shape
            assert state_mask_stack.shape[2] == len(LAYERS)
            # NOTE: currently not including time left or order_list in featurization
            return np.array(state_mask_stack).astype(int)

        # NOTE: Currently not very efficient, a decent amount of computation repeated here
        num_players = len(overcooked_state.players)
        final_obs_for_players = tuple(process_for_player(i) for i in range(num_players))
        return final_obs_for_players

    def featurize_state(self, overcooked_state, mlp):
        """
        Encode state with some manually designed features.
        NOTE: currently works for just two players.
        """

        all_features = {}

        def make_closest_feature(idx, name, locations):
            "Compute (x, y) deltas to closest feature of type `name`, and save it in the features dict"
            all_features["p{}_closest_{}".format(idx, name)] = self.get_deltas_to_closest_location(player, locations,
                                                                                                   mlp)

        IDX_TO_OBJ = ["onion", "soup", "dish"]
        OBJ_TO_IDX = {o_name: idx for idx, o_name in enumerate(IDX_TO_OBJ)}

        counter_objects = self.get_counter_objects_dict(overcooked_state)
        pot_state = self.get_pot_states(overcooked_state)

        # Player Info
        for i, player in enumerate(overcooked_state.players):
            orientation_idx = Direction.DIRECTION_TO_INDEX[player.orientation]
            all_features["p{}_orientation".format(i)] = np.eye(4)[orientation_idx]
            obj = player.held_object

            if obj is None:
                held_obj_name = "none"
                all_features["p{}_objs".format(i)] = np.zeros(len(IDX_TO_OBJ))
            else:
                held_obj_name = obj.name
                obj_idx = OBJ_TO_IDX[held_obj_name]
                all_features["p{}_objs".format(i)] = np.eye(len(IDX_TO_OBJ))[obj_idx]

            # Closest feature of each type
            if held_obj_name == "onion":
                all_features["p{}_closest_onion".format(i)] = (0, 0)
            else:
                make_closest_feature(i, "onion", self.get_onion_dispenser_locations() + counter_objects["onion"])

            make_closest_feature(i, "empty_pot", pot_state["empty"])
            make_closest_feature(i, "one_onion_pot", pot_state["onion"]["one_onion"])
            make_closest_feature(i, "two_onion_pot", pot_state["onion"]["two_onion"])
            make_closest_feature(i, "cooking_pot", pot_state["onion"]["cooking"])
            make_closest_feature(i, "ready_pot", pot_state["onion"]["ready"])

            if held_obj_name == "dish":
                all_features["p{}_closest_dish".format(i)] = (0, 0)
            else:
                make_closest_feature(i, "dish", self.get_dish_dispenser_locations() + counter_objects["dish"])

            if held_obj_name == "soup":
                all_features["p{}_closest_soup".format(i)] = (0, 0)
            else:
                make_closest_feature(i, "soup", counter_objects["soup"])

            make_closest_feature(i, "serving", self.get_serving_locations())

            for direction, pos_and_feat in enumerate(self.get_adjacent_features(player)):
                adj_pos, feat = pos_and_feat

                if direction == player.orientation:
                    # Check if counter we are facing is empty
                    facing_counter = (feat == 'X' and adj_pos not in overcooked_state.objects.keys())
                    facing_counter_feature = [1] if facing_counter else [0]
                    all_features["p{}_facing_empty_counter".format(i)] = facing_counter_feature

                all_features["p{}_wall_{}".format(i, direction)] = [0] if feat == ' ' else [1]

        features_np = {k: np.array(v) for k, v in all_features.items()}

        p0, p1 = overcooked_state.players
        p0_dict = {k: v for k, v in features_np.items() if k[:2] == "p0"}
        p1_dict = {k: v for k, v in features_np.items() if k[:2] == "p1"}
        p0_features = np.concatenate(list(p0_dict.values()))
        p1_features = np.concatenate(list(p1_dict.values()))

        p1_rel_to_p0 = np.array(pos_distance(p1.position, p0.position))
        abs_pos_p0 = np.array(p0.position)
        ordered_features_p0 = np.squeeze(np.concatenate([p0_features, p1_features, p1_rel_to_p0, abs_pos_p0]))

        p0_rel_to_p1 = np.array(pos_distance(p0.position, p1.position))
        abs_pos_p1 = np.array(p1.position)
        ordered_features_p1 = np.squeeze(np.concatenate([p1_features, p0_features, p0_rel_to_p1, abs_pos_p1]))
        return ordered_features_p0, ordered_features_p1


    def get_deltas_to_closest_location(self, player, locations, mlp):
        _, closest_loc = mlp.mp.min_cost_to_feature(player.pos_and_or, locations, with_argmin=True)
        if closest_loc is None:
            # "any object that does not exist or I am carrying is going to show up as a (0,0)
            # but I can disambiguate the two possibilities by looking at the features 
            # for what kind of object I'm carrying"
            return (0, 0)
        dy_loc, dx_loc = pos_distance(closest_loc, player.position)
        return dy_loc, dx_loc

    ##############
    # DEPRECATED #
    ##############

    def calculate_distance_based_shaped_reward(self, state, new_state):
        """
        Adding reward shaping based on distance to certain features.
        """
        distance_based_shaped_reward = 0
        
        pot_states = self.get_pot_states(new_state)
        ready_pots = pot_states["tomato"]["ready"] + pot_states["onion"]["ready"]
        cooking_pots = ready_pots + pot_states["tomato"]["cooking"] + pot_states["onion"]["cooking"]
        nearly_ready_pots = cooking_pots + pot_states["tomato"]["partially_full"] + pot_states["onion"]["partially_full"]
        dishes_in_play = len(new_state.player_objects_by_type['dish'])
        for player_old, player_new in zip(state.players, new_state.players):
            # Linearly increase reward depending on vicinity to certain features, where distance of 10 achieves 0 reward
            max_dist = 8

            if player_new.held_object is not None and player_new.held_object.name == 'dish' and len(nearly_ready_pots) >= dishes_in_play:
                min_dist_to_pot_new = np.inf
                min_dist_to_pot_old = np.inf
                for pot in nearly_ready_pots:
                    new_dist = np.linalg.norm(np.array(pot) - np.array(player_new.position))
                    old_dist = np.linalg.norm(np.array(pot) - np.array(player_old.position))
                    if new_dist < min_dist_to_pot_new:
                        min_dist_to_pot_new = new_dist
                    if old_dist < min_dist_to_pot_old:
                        min_dist_to_pot_old = old_dist
                if min_dist_to_pot_old > min_dist_to_pot_new:
                    distance_based_shaped_reward += self.reward_shaping_params["POT_DISTANCE_REW"] * (1 - min(min_dist_to_pot_new / max_dist, 1))

            if player_new.held_object is None and len(cooking_pots) > 0 and dishes_in_play == 0:
                min_dist_to_d_new = np.inf
                min_dist_to_d_old = np.inf
                for serving_loc in self.terrain_pos_dict['D']:
                    new_dist = np.linalg.norm(np.array(serving_loc) - np.array(player_new.position))
                    old_dist = np.linalg.norm(np.array(serving_loc) - np.array(player_old.position))
                    if new_dist < min_dist_to_d_new:
                        min_dist_to_d_new = new_dist
                    if old_dist < min_dist_to_d_old:
                        min_dist_to_d_old = old_dist

                if min_dist_to_d_old > min_dist_to_d_new:
                    distance_based_shaped_reward += self.reward_shaping_params["DISH_DISP_DISTANCE_REW"] * (1 - min(min_dist_to_d_new / max_dist, 1))

            if player_new.held_object is not None and player_new.held_object.name == 'soup':
                min_dist_to_s_new = np.inf
                min_dist_to_s_old = np.inf
                for serving_loc in self.terrain_pos_dict['S']:
                    new_dist = np.linalg.norm(np.array(serving_loc) - np.array(player_new.position))
                    old_dist = np.linalg.norm(np.array(serving_loc) - np.array(player_old.position))
                    if new_dist < min_dist_to_s_new:
                        min_dist_to_s_new = new_dist

                    if old_dist < min_dist_to_s_old:
                        min_dist_to_s_old = old_dist
                
                if min_dist_to_s_old > min_dist_to_s_new:
                    distance_based_shaped_reward += self.reward_shaping_params["SOUP_DISTANCE_REW"] * (1 - min(min_dist_to_s_new / max_dist, 1))

        return distance_based_shaped_reward<|MERGE_RESOLUTION|>--- conflicted
+++ resolved
@@ -219,11 +219,6 @@
         ones held by players.
         """
         all_objs_by_type = self.unowned_objects_by_type.copy()
-<<<<<<< HEAD
-        # all_objs_by_type.update(self.player_objects_by_type)
-        # NOTE: This might change things?? Make sure this works
-=======
->>>>>>> 1178134b
         for obj_type, player_objs in self.player_objects_by_type.items():
             all_objs_by_type[obj_type].extend(player_objs)
         return all_objs_by_type
